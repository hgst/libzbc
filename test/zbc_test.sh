--- conflicted
+++ resolved
@@ -85,15 +85,6 @@
 	fi
 done
 
-<<<<<<< HEAD
-    # Init: Close and reset all zones
-    ${ZBC_TEST_BIN_PATH}/zbc_test_close_zone ${device_file} -1
-    ${ZBC_TEST_BIN_PATH}/zbc_test_reset_write_ptr ${device_file} -1
-
-    for script in *.sh; do
-        ./${script} ${device_file} ${ZBC_TEST_BIN_PATH} ${ZBC_TEST_SUB_LOG_PATH}
-        script_ret=$?
-=======
 ZBC_TEST_SCR_PATH=${ZBC_TEST_DIR}/scripts
 if [ ! -d ${ZBC_TEST_SCR_PATH} ]; then
     echo "Test script directory ${ZBC_TEST_SCR_PATH} does not exist"
@@ -113,7 +104,6 @@
 skip_list=()
 print_list=0
 batch_mode=0
->>>>>>> efbbec66
 
 # Store argument
 for (( i=0; i<${argc}; i++ )); do
