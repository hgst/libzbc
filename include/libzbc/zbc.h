--- conflicted
+++ resolved
@@ -1100,11 +1100,7 @@
  * @brief Read sectors from a device using mutliple buffers
  * @param[in] dev	Device handle obtained with \a zbc_open
  * @param[in] iov	Caller supplied read buffers to read into.
-<<<<<<< HEAD
  * 			Read buffer length is specified in 512B sectors
-=======
- * 					Read buffer length is specified in 512B sectors
->>>>>>> 1fa6af9c
  * @param[in] iovcnt	Number of \a iov buffers
  * @param[in] offset	Offset where to start reading (512B sector unit)
  * 
@@ -1114,19 +1110,14 @@
  * the buffers described by \a iov ("scatter input")
  */
 extern ssize_t zbc_preadv(struct zbc_device *dev,
-<<<<<<< HEAD
 			  const struct iovec *iov, int iovcnt,
 			  uint64_t offset);
-=======
-				const struct iovec *iov, int iovcnt,
-				uint64_t offset);
->>>>>>> 1fa6af9c
 
 /**
  * @brief Write sectors to a device
  * @param[in] dev	Device handle obtained with \a zbc_open
  * @param[in] iov	Caller supplied write buffers to write from.
- * 					Write buffer length is specified in 512B sectors
+ * 			Write buffer length is specified in 512B sectors
  * @param[in] iovcnt	Number of \a iov buffers
  * @param[in] offset	Offset where to start writing (512B sector unit)
  * 
@@ -1136,13 +1127,8 @@
  * the buffers described by \a iov ("gather output")
  */
 extern ssize_t zbc_pwritev(struct zbc_device *dev,
-<<<<<<< HEAD
 			   const struct iovec *iov, int iovcnt,
 			   uint64_t offset);
-=======
-				const struct iovec *iov, int iovcnt,
-				uint64_t offset);
->>>>>>> 1fa6af9c
 
 /**
  * @brief Flush a device write cache
